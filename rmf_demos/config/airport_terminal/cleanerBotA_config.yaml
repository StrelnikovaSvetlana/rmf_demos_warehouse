--- conflicted
+++ resolved
@@ -28,65 +28,12 @@
   task_capabilities: # Specify the types of RMF Tasks that robots in this fleet are capable of performing
     loop: False
     delivery: False
-<<<<<<< HEAD
-    finishing_request: "park" # [park, charge, nothing]
-    actions: ["clean"]
-  process_waypoints:
-    zone_1:
-      level_name: "L1"
-      path: [ [121.3, -26.76, 0.0],
-              [121.1, -17.44, 1.57],
-              [116.2, -17.44, 0.0],
-              [116.2, -26.60, 1.57],
-              [110.6, -26.60, 3.14],
-              [110.6, -17.44, 1.57],
-              [105.9, -17.44, 0.0],
-              [105.9, -32.1, 0.0],
-              [121.5, -30.35, -1.57],
-              [121.3, -28.3, 0.0] ]
-      finish_waypoint: "zone_1"
-    zone_2:
-      level_name: "L1"
-      path: [ [149.00, -29.22, 0.0],
-              [129.4, -29.67, -1.57],
-              [129.4, -24.76, -1.57],
-              [149.0, -24.76, 3.14],
-              [149.0, -27.11, 0.0] ]
-      finish_waypoint: "zone_2"
-    zone_3:
-      level_name: "L1"
-      path: [ [154.4, -29.51, -1.57],
-              [169.9, -29.79, -0.8],
-              [173.1, -26.41, 1.57],
-              [173.1, -23.26, 3.14],
-              [154.4, -23.26, -1.57],
-              [154.4, -25.00, -1.57],
-              [168.5, -25.00, 3.14],
-              [168.5, -27.60, 1.57],
-              [154.4, -27.60, 0.0]]
-      finish_waypoint: "zone_3"
-    zone_4:
-      level_name: "L1"
-      path: [ [152.0, -55.6, 0.0],
-              [123.1, -55.6, 0.0],
-              [123.1, -57.14, 0.0],
-              [148.5, -57.14, 0.0],
-              [148.5, -59.34, 0.0],
-              [148.5, -59.34, 0.0],
-              [123.0, -59.06, 0.0],
-              [123.0, -60.8, 0.0],
-              [152.0, -60.3, 0.0] ]
-      finish_waypoint: "zone_4"
-
-# CleanerBotA CONFIG =================================================================
-=======
   actions: ["clean"]
   finishing_request: "park" # [park, charge, nothing]
   robots:
     # Here the user is expected to append the configuration for each robot in the fleet.
     cleanerBotA_0:
       charger: "charger_cleanerBotA_0"
->>>>>>> d6b8df19
 
 fleet_manager:
   # Here is data related to the fleet manager. RMF will not parse any of this.
