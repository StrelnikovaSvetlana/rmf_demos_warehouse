# FLEET CONFIG =================================================================
# RMF Fleet parameters

rmf_fleet:
  name: "tinyRobot"
  limits:
    linear: [0.5, 0.75] # velocity, acceleration
    angular: [0.6, 2.0] # velocity, acceleration
  profile: # Robot profile is modelled as a circle
    footprint: 0.3 # radius in m
    vicinity: 0.5 # radius in m
  reversible: True # whether robots in this fleet can reverse
  battery_system:
    voltage: 12.0 # V
    capacity: 24.0 # Ahr
    charging_current: 5.0 # A
  mechanical_system:
    mass: 20.0 # kg
    moment_of_inertia: 10.0 #kgm^2
    friction_coefficient: 0.22
  ambient_system:
    power: 20.0 # W
  tool_system:
    power: 0.0 # W
  recharge_threshold: 0.10 # Battery level below which robots in this fleet will not operate
  recharge_soc: 1.0 # Battery level to which robots in this fleet should be charged up to during recharging tasks
  max_delay: 15.0 # allowed seconds of delay of the current itinerary before it gets interrupted and replanned
  publish_fleet_state: 10.0 # Publish frequency for fleet state, ensure that it is same as robot_state_update_frequency
  account_for_battery_drain: True
  task_capabilities: # Specify the types of RMF Tasks that robots in this fleet are capable of performing
    loop: True
    delivery: True
<<<<<<< HEAD
    finishing_request: "park" # [park, charge, nothing]
=======
  finishing_request: "park" # [park, charge, nothing]
  robots:
    tinyBot_1:
      charger: "tinybot_charger"
>>>>>>> d6b8df19

fleet_manager:
  ip: "127.0.0.1"
  port: 22011
  user: "some_user"
  password: "some_password"<|MERGE_RESOLUTION|>--- conflicted
+++ resolved
@@ -30,14 +30,10 @@
   task_capabilities: # Specify the types of RMF Tasks that robots in this fleet are capable of performing
     loop: True
     delivery: True
-<<<<<<< HEAD
-    finishing_request: "park" # [park, charge, nothing]
-=======
   finishing_request: "park" # [park, charge, nothing]
   robots:
     tinyBot_1:
       charger: "tinybot_charger"
->>>>>>> d6b8df19
 
 fleet_manager:
   ip: "127.0.0.1"
