from setuptools import setup

package_name = 'rmf_demos_tasks'

setup(
    name=package_name,
    version='2.2.3',
    packages=[package_name],
    data_files=[
        (
            'share/ament_index/resource_index/packages',
            ['resource/' + package_name],
        ),
        ('share/' + package_name, ['package.xml']),
    ],
    install_requires=['setuptools'],
    author='Grey',
    author_email='grey@openrobotics.org',
    zip_safe=True,
    maintainer='yadu',
    maintainer_email='yadunund@openrobotics.org',
    description='A package containing scripts for demos',
    license='Apache License Version 2.0',
    tests_require=['pytest'],
    entry_points={
        'console_scripts': [
<<<<<<< HEAD
          'request_loop = rmf_demos_tasks.request_loop:main',
          'request_lift = rmf_demos_tasks.request_lift:main',
          'cancel_task = rmf_demos_tasks.cancel_task:main',
          'dispatch_loop = rmf_demos_tasks.dispatch_loop:main',
          'dispatch_action = rmf_demos_tasks.dispatch_action:main',
          'dispatch_patrol = rmf_demos_tasks.dispatch_patrol:main',
          'dispatch_delivery = rmf_demos_tasks.dispatch_delivery:main',
          'dispatch_cart_delivery = '
            'rmf_demos_tasks.dispatch_cart_delivery:main',
          'dispatch_clean = rmf_demos_tasks.dispatch_clean:main',
          'dispatch_go_to_place = rmf_demos_tasks.dispatch_go_to_place:main',
          'mock_docker = rmf_demos_tasks.mock_docker:main',
          'teleop_robot = rmf_demos_tasks.teleop_robot:main',
=======
            'request_loop = rmf_demos_tasks.request_loop:main',
            'request_lift = rmf_demos_tasks.request_lift:main',
            'cancel_task = rmf_demos_tasks.cancel_task:main',
            'dispatch_loop = rmf_demos_tasks.dispatch_loop:main',
            'dispatch_action = rmf_demos_tasks.dispatch_action:main',
            'dispatch_patrol = rmf_demos_tasks.dispatch_patrol:main',
            'dispatch_delivery = rmf_demos_tasks.dispatch_delivery:main',
            'dispatch_clean = rmf_demos_tasks.dispatch_clean:main',
            'dispatch_go_to_place = rmf_demos_tasks.dispatch_go_to_place:main',
            'dispatch_teleop = rmf_demos_tasks.dispatch_teleop:main',
            'mock_docker = rmf_demos_tasks.mock_docker:main',
            'teleop_robot = rmf_demos_tasks.teleop_robot:main',
            'dispatch_json = rmf_demos_tasks.dispatch_json:main',
            'api_request = rmf_demos_tasks.api_request:main',
>>>>>>> 0687b452
        ],
    },
)<|MERGE_RESOLUTION|>--- conflicted
+++ resolved
@@ -24,21 +24,6 @@
     tests_require=['pytest'],
     entry_points={
         'console_scripts': [
-<<<<<<< HEAD
-          'request_loop = rmf_demos_tasks.request_loop:main',
-          'request_lift = rmf_demos_tasks.request_lift:main',
-          'cancel_task = rmf_demos_tasks.cancel_task:main',
-          'dispatch_loop = rmf_demos_tasks.dispatch_loop:main',
-          'dispatch_action = rmf_demos_tasks.dispatch_action:main',
-          'dispatch_patrol = rmf_demos_tasks.dispatch_patrol:main',
-          'dispatch_delivery = rmf_demos_tasks.dispatch_delivery:main',
-          'dispatch_cart_delivery = '
-            'rmf_demos_tasks.dispatch_cart_delivery:main',
-          'dispatch_clean = rmf_demos_tasks.dispatch_clean:main',
-          'dispatch_go_to_place = rmf_demos_tasks.dispatch_go_to_place:main',
-          'mock_docker = rmf_demos_tasks.mock_docker:main',
-          'teleop_robot = rmf_demos_tasks.teleop_robot:main',
-=======
             'request_loop = rmf_demos_tasks.request_loop:main',
             'request_lift = rmf_demos_tasks.request_lift:main',
             'cancel_task = rmf_demos_tasks.cancel_task:main',
@@ -46,6 +31,8 @@
             'dispatch_action = rmf_demos_tasks.dispatch_action:main',
             'dispatch_patrol = rmf_demos_tasks.dispatch_patrol:main',
             'dispatch_delivery = rmf_demos_tasks.dispatch_delivery:main',
+            'dispatch_cart_delivery = '
+              'rmf_demos_tasks.dispatch_cart_delivery:main',
             'dispatch_clean = rmf_demos_tasks.dispatch_clean:main',
             'dispatch_go_to_place = rmf_demos_tasks.dispatch_go_to_place:main',
             'dispatch_teleop = rmf_demos_tasks.dispatch_teleop:main',
@@ -53,7 +40,6 @@
             'teleop_robot = rmf_demos_tasks.teleop_robot:main',
             'dispatch_json = rmf_demos_tasks.dispatch_json:main',
             'api_request = rmf_demos_tasks.api_request:main',
->>>>>>> 0687b452
         ],
     },
 )